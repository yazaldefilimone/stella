--- conflicted
+++ resolved
@@ -15,14 +15,7 @@
   for (file_name, source_code) in patterns.iter() {
     c.bench_function(format!("lexer_{}", file_name).as_str(), |b| {
       b.iter(|| {
-<<<<<<< HEAD
         black_box(stella::lexer::Lexer::new(source_code.to_string(), file_name));
-=======
-        let mut lexer = stella::lexer::Lexer::new(source_code.to_string());
-        let result = lexer.next_token();
-        println!("{:#?}", result);
-        black_box(result);
->>>>>>> a5328fe3
       });
     });
   }
